--- conflicted
+++ resolved
@@ -339,12 +339,7 @@
                     Directory.CreateDirectory(targetDirectory);
                 }
 
-<<<<<<< HEAD
                 if (TryRenderViewpointImage(context.Document, viewpoint, targetPath, new Size(800, 450)))
-=======
-                var rendered = TryRenderViewpointImage(context.Document, viewpoint, targetPath, new Size(800, 450));
-                if (!rendered)
->>>>>>> a8127a71
                 {
                     rendered = TryRenderViewpointImage(context.Document, viewpoint, targetPath, new Size(800, 450));
                 }
@@ -363,7 +358,6 @@
                     }
                 }
 
-<<<<<<< HEAD
                 if (TryGenerateThumbnail(viewpoint, targetPath, new Size(800, 450)))
                 {
                     if (!File.Exists(targetPath))
@@ -375,12 +369,6 @@
                 }
 
                 Debug.WriteLine($"No renderer succeeded for viewpoint {viewpoint.DisplayName} (GUID={viewpoint.Guid}).");
-=======
-                if (!rendered)
-                {
-                    Debug.WriteLine($"Unable to produce image for viewpoint {viewpoint.DisplayName} ({viewpoint.Guid}).");
-                }
->>>>>>> a8127a71
             }
         }
 
@@ -390,18 +378,13 @@
             {
                 TryApplyViewpoint(document, viewpoint);
 
-<<<<<<< HEAD
                 var activeViewProperty = document.GetType().GetProperty("ActiveView");
                 var activeView = activeViewProperty?.GetValue(document);
-=======
-                var activeView = document.ActiveView;
->>>>>>> a8127a71
                 if (activeView == null)
                 {
                     return false;
                 }
 
-<<<<<<< HEAD
                 var viewType = activeView.GetType();
 
                 if (TryInvokeViewToFile(activeView, viewType, "RenderToImage", targetPath, size))
@@ -425,17 +408,6 @@
                 }
 
                 if (TryGenerateImage(activeView, viewType, targetPath, size))
-=======
-                var style = ImageGenerationStyle.ScenePlusOverlay;
-
-                if (activeView.SaveToImage(targetPath, style, size.Width, size.Height))
-                {
-                    return File.Exists(targetPath);
-                }
-
-                var generated = activeView.GenerateImage(style, size.Width, size.Height);
-                if (TrySaveNavisImageToJpeg(generated, targetPath))
->>>>>>> a8127a71
                 {
                     return true;
                 }
@@ -494,18 +466,13 @@
             return false;
         }
 
-<<<<<<< HEAD
         private static bool TryGenerateThumbnail(SavedViewpoint viewpoint, string targetPath, Size size)
-=======
-        private static Bitmap? TryGenerateThumbnail(SavedViewpoint viewpoint, Size size)
->>>>>>> a8127a71
         {
             try
             {
                 var type = viewpoint.GetType();
 
                 var sizeMethod = type.GetMethod("GenerateThumbnail", new[] { typeof(Size) });
-<<<<<<< HEAD
                 if (sizeMethod != null)
                 {
                     var result = sizeMethod.Invoke(viewpoint, new object[] { size });
@@ -533,29 +500,6 @@
                     {
                         return true;
                     }
-=======
-                var sizedResult = sizeMethod?.Invoke(viewpoint, new object[] { size });
-                var sizedBitmap = TryConvertToBitmap(sizedResult);
-                if (sizedBitmap != null)
-                {
-                    return sizedBitmap;
-                }
-
-                var noArgMethod = type.GetMethod("GenerateThumbnail", Type.EmptyTypes);
-                var noArgResult = noArgMethod?.Invoke(viewpoint, Array.Empty<object>());
-                var noArgBitmap = TryConvertToBitmap(noArgResult);
-                if (noArgBitmap != null)
-                {
-                    return noArgBitmap;
-                }
-
-                var property = type.GetProperty("Thumbnail");
-                var propertyResult = property?.GetValue(viewpoint);
-                var propertyBitmap = TryConvertToBitmap(propertyResult);
-                if (propertyBitmap != null)
-                {
-                    return propertyBitmap;
->>>>>>> a8127a71
                 }
             }
             catch (Exception ex)
@@ -776,132 +720,4 @@
             return names.Length > 0 ? Enum.Parse(enumType, names[0]) : null;
         }
         }
-<<<<<<< HEAD
-=======
-
-        private static void SaveBitmapToJpeg(Bitmap bitmap, string targetPath)
-        {
-            bitmap.Save(targetPath, System.Drawing.Imaging.ImageFormat.Jpeg);
-        }
-
-        private static bool TrySaveNavisImageToJpeg(Autodesk.Navisworks.Api.Image? navisImage, string targetPath)
-        {
-            if (navisImage == null)
-            {
-                return false;
-            }
-
-            try
-            {
-                using (navisImage)
-                {
-                    try
-                    {
-                        navisImage.Save(targetPath, ImageFileType.Jpeg);
-                        return File.Exists(targetPath);
-                    }
-                    catch (MissingMethodException)
-                    {
-                        using var bitmap = TryConvertNavisImageToBitmap(navisImage);
-                        if (bitmap == null)
-                        {
-                            return false;
-                        }
-
-                        SaveBitmapToJpeg(bitmap, targetPath);
-                        return File.Exists(targetPath);
-                    }
-                }
-            }
-            catch (Exception ex)
-            {
-                Debug.WriteLine($"Failed to save Navisworks image to {targetPath}: {ex.Message}");
-            }
-
-            return false;
-        }
-
-        private static Bitmap? TryConvertToBitmap(object? candidate)
-        {
-            switch (candidate)
-            {
-                case null:
-                    return null;
-                case Bitmap bitmap:
-                    return bitmap;
-                case Autodesk.Navisworks.Api.Image navisImage:
-                    return TryConvertNavisImageToBitmap(navisImage);
-            }
-
-            var candidateType = candidate.GetType();
-            var fullName = candidateType.FullName ?? string.Empty;
-            if (string.Equals(fullName, "Autodesk.Navisworks.Api.Interop.LcOpSavedItemCommentImage", StringComparison.Ordinal))
-            {
-                var tempPath = Path.GetTempFileName();
-                try
-                {
-                    var saveMethod = candidateType.GetMethod("Save", new[] { typeof(string), typeof(ImageFileType) });
-                    if (saveMethod != null)
-                    {
-                        saveMethod.Invoke(candidate, new object[] { tempPath, ImageFileType.Jpeg });
-                        if (File.Exists(tempPath))
-                        {
-                            return new Bitmap(tempPath);
-                        }
-                    }
-
-                    var toBitmapMethod = candidateType.GetMethod("ToBitmap", Type.EmptyTypes);
-                    if (toBitmapMethod?.Invoke(candidate, Array.Empty<object>()) is Bitmap reflectedBitmap)
-                    {
-                        return reflectedBitmap;
-                    }
-                }
-                finally
-                {
-                    try
-                    {
-                        if (File.Exists(tempPath))
-                        {
-                            File.Delete(tempPath);
-                        }
-                    }
-                    catch
-                    {
-                        // ignore cleanup failures
-                    }
-                }
-            }
-
-            return null;
-        }
-
-        private static Bitmap? TryConvertNavisImageToBitmap(Autodesk.Navisworks.Api.Image navisImage)
-        {
-            try
-            {
-                using var memory = new MemoryStream();
-                var imageType = navisImage.GetType();
-                var saveToStream = imageType.GetMethod("Save", new[] { typeof(Stream), typeof(ImageFileType) });
-                if (saveToStream != null)
-                {
-                    saveToStream.Invoke(navisImage, new object[] { memory, ImageFileType.Jpeg });
-                    memory.Position = 0;
-                    return new Bitmap(memory);
-                }
-
-                var toBitmap = imageType.GetMethod("ToBitmap", Type.EmptyTypes);
-                if (toBitmap?.Invoke(navisImage, Array.Empty<object>()) is Bitmap bitmap)
-                {
-                    return bitmap;
-                }
-            }
-            catch (Exception ex)
-            {
-                Debug.WriteLine($"Failed to convert Navisworks image to bitmap: {ex.Message}");
-            }
-
-            return null;
-        }
-    }
->>>>>>> a8127a71
 }