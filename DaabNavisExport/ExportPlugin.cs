using System;
using System.Collections;
using System.Collections.Generic;
using System.Diagnostics;
using System.Drawing;
using System.Globalization;
using System.IO;
using System.Linq;
using System.Text;
using System.Windows.Forms;
using System.Xml;
using Autodesk.Navisworks.Api;
using Autodesk.Navisworks.Api.Plugins;
using DaabNavisExport.Parsing;
using DaabNavisExport.Utilities;
using NavisApplication = Autodesk.Navisworks.Api.Application;

namespace DaabNavisExport
{
    [Plugin(
        "DaabNavisExport",
        "DAAB",
        DisplayName = "DaabReport",
        ToolTip = "Exports Navisworks viewpoints and comments to Daab Reports format")]
    [AddInPlugin(AddInLocation.AddIn)]
    public class ExportPlugin : AddInPlugin
    {
        private const string DbFolderName = "DB";
        private const string ImagesFolderName = "Images";

        public override int Execute(params string[] parameters)
        {
            ExportContext? exportContext = null;
            ProgressReporter? progress = null;
            var completedSteps = 0;

            try
            {
                if (NavisApplication.ActiveDocument == null)
                {
                    MessageBox.Show("No active document open.", "Daab Navis Export",
                        MessageBoxButtons.OK, MessageBoxIcon.Warning);
                    return 0;
                }

                var document = NavisApplication.ActiveDocument;
                var outputDirectory = ResolveOutputDirectory(parameters);
                exportContext = BuildExportContext(document, outputDirectory);

                exportContext.Log.Info($"Using output directory: {outputDirectory}");
                exportContext.Log.Info($"Document filename: {document.FileName ?? "<unsaved>"}");

                progress = new ProgressReporter(4);
                progress.Report(completedSteps, "Writing viewpoints to XML...");

                ExportViewpointsToXml(document, exportContext);
                completedSteps++;
                exportContext.Log.Info($"Captured {exportContext.ViewSequence.Count} viewpoints.");

                var totalSteps = Math.Max(exportContext.ViewSequence.Count + 4, 4);
                progress.UpdateMaximum(totalSteps);
                progress.Report(completedSteps, "Parsing exported XML...");

                var parser = new NavisworksXmlParser();
                var parseResult = parser.Process(exportContext.XmlPath);
                exportContext.Log.Info($"Parsed {parseResult.Rows.Count} CSV rows.");

                completedSteps++;
                progress.Report(completedSteps, "Writing DB outputs...");
                parser.WriteOutputs(parseResult, exportContext.DbDirectory);
                exportContext.Log.Info("Database outputs written successfully.");

                completedSteps++;
                progress.Report(completedSteps, "Rendering viewpoint images...");
                completedSteps = ExportViewpointImages(exportContext, parseResult.Rows, progress, completedSteps);

                progress.Report(totalSteps, "Export complete.");
                exportContext.Log.Info("Export finished successfully.");

                MessageBox.Show(
                    $"Export complete.\nProject folder: {exportContext.ProjectDirectory}\nXML: {exportContext.XmlPath}\nCSV: {Path.Combine(exportContext.DbDirectory, NavisworksXmlParser.CsvFileName)}\nLog: {exportContext.Log.FilePath}",
                    "Daab Navis Export",
                    MessageBoxButtons.OK,
                    MessageBoxIcon.Information);

                return 0;
            }
            catch (Exception ex)
            {
                exportContext?.Log.Error($"Export failed: {ex}");
                MessageBox.Show($"Export failed: {ex.Message}", "Daab Navis Export",
                    MessageBoxButtons.OK, MessageBoxIcon.Error);
                return -1;
            }
            finally
            {
                progress?.Dispose();
                exportContext?.Log.Complete();
            }
        }

        private static ExportContext BuildExportContext(Document document, string outputDirectory)
        {
            Directory.CreateDirectory(outputDirectory);

            var projectFolderName = ResolveProjectFolderName(document);
            var projectDirectory = Path.Combine(outputDirectory, projectFolderName);
            var dbDirectory = Path.Combine(projectDirectory, DbFolderName);
            var imagesDirectory = Path.Combine(projectDirectory, ImagesFolderName);

            Directory.CreateDirectory(projectDirectory);
            Directory.CreateDirectory(dbDirectory);
            Directory.CreateDirectory(imagesDirectory);

            var xmlFile = Path.Combine(dbDirectory, "DB.xml");
            var logFile = Path.Combine(projectDirectory, $"export_{DateTime.Now:yyyyMMdd_HHmmss}.log");
            var log = new ExportLog(logFile);

            log.Info($"Project directory: {projectDirectory}");
            log.Info($"DB directory: {dbDirectory}");
            log.Info($"Images directory: {imagesDirectory}");
            log.Info($"XML output: {xmlFile}");

            return new ExportContext(document, outputDirectory, projectDirectory, dbDirectory, imagesDirectory, xmlFile, log);
        }

        private static string ResolveProjectFolderName(Document document)
        {
            var sourceName = document.FileName;
            if (!string.IsNullOrWhiteSpace(sourceName))
            {
                var stem = Path.GetFileNameWithoutExtension(sourceName);
                var sanitized = PathSanitizer.ToSafeFileName(stem);
                if (!string.IsNullOrWhiteSpace(sanitized))
                {
                    return sanitized;
                }
            }

            return $"Navisworks_{DateTime.Now:yyyyMMdd_HHmmss}";
        }

        private static string ResolveOutputDirectory(IReadOnlyList<string> parameters)
        {
            var explicitPath = parameters?.FirstOrDefault(p => !string.IsNullOrWhiteSpace(p));
            if (!string.IsNullOrEmpty(explicitPath))
            {
                return explicitPath!;
            }

            var navisTemp = Environment.GetFolderPath(Environment.SpecialFolder.MyDocuments);
            return Path.Combine(navisTemp, "DaabNavisExport");
        }

        private static void ExportViewpointsToXml(Document document, ExportContext context)
        {
            context.ViewSequence.Clear();

            var settings = new XmlWriterSettings
            {
                Encoding = new UTF8Encoding(false),
                Indent = true,
                IndentChars = "  ",
                NewLineOnAttributes = false
            };

            Directory.CreateDirectory(Path.GetDirectoryName(context.XmlPath)!);

            using var writer = XmlWriter.Create(context.XmlPath, settings);
            writer.WriteStartDocument();
            writer.WriteStartElement("exchange");
            writer.WriteAttributeString("units", document.Units.ToString());
            var sourcePath = document.FileName ?? string.Empty;
            var fileName = string.IsNullOrEmpty(sourcePath) ? string.Empty : Path.GetFileName(sourcePath) ?? string.Empty;
            writer.WriteAttributeString("filename", fileName);
            writer.WriteAttributeString("filepath", sourcePath);

            writer.WriteStartElement("viewpoints");
            var rootItem = document.SavedViewpoints?.RootItem;
            if (rootItem != null)
            {
                foreach (SavedItem item in rootItem.Children)
                {
                    WriteSavedItem(writer, item, context);
                }
            }
            writer.WriteEndElement(); // viewpoints

            writer.WriteEndElement(); // exchange
            writer.WriteEndDocument();
        }

        private static void WriteSavedItem(XmlWriter writer, SavedItem item, ExportContext context)
        {
            switch (item)
            {
                case GroupItem folder:
                    WriteFolder(writer, folder, context);
                    break;
                case SavedViewpoint viewpoint:
                    WriteView(writer, viewpoint, context);
                    break;
            }
        }

        private static void WriteFolder(XmlWriter writer, GroupItem folder, ExportContext context)
        {
            writer.WriteStartElement("viewfolder");
            writer.WriteAttributeString("name", folder.DisplayName ?? string.Empty);
            writer.WriteAttributeString("guid", folder.Guid.ToString());

            foreach (SavedItem child in folder.Children)
            {
                WriteSavedItem(writer, child, context);
            }

            writer.WriteEndElement();
        }

        private static void WriteView(XmlWriter writer, SavedViewpoint viewpoint, ExportContext context)
        {
            context.ViewSequence.Add(viewpoint);

            writer.WriteStartElement("view");
            writer.WriteAttributeString("name", viewpoint.DisplayName ?? string.Empty);
            writer.WriteAttributeString("guid", viewpoint.Guid.ToString());

            WriteComments(writer, viewpoint);

            writer.WriteEndElement();
        }

        private static void WriteComments(XmlWriter writer, SavedViewpoint viewpoint)
        {
            try
            {
                var commentsProperty = viewpoint.GetType().GetProperty("Comments");
                if (commentsProperty == null)
                {
                    return;
                }

                if (commentsProperty.GetValue(viewpoint) is not IEnumerable comments)
                {
                    return;
                }

                var anyComments = false;
                foreach (var comment in comments)
                {
                    if (comment == null)
                    {
                        continue;
                    }

                    var commentType = comment.GetType();
                    var guid = commentType.GetProperty("Guid")?.GetValue(comment)?.ToString();
                    var status = commentType.GetProperty("Status")?.GetValue(comment)?.ToString();
                    var author = commentType.GetProperty("Author")?.GetValue(comment)?.ToString();
                    var body = commentType.GetProperty("Body")?.GetValue(comment)?.ToString();
                    var creationDate = commentType.GetProperty("CreationDate")?.GetValue(comment);

                    if (!anyComments)
                    {
                        writer.WriteStartElement("comments");
                        anyComments = true;
                    }

                    writer.WriteStartElement("comment");
                    if (!string.IsNullOrWhiteSpace(guid))
                    {
                        writer.WriteAttributeString("id", guid);
                    }

                    if (!string.IsNullOrWhiteSpace(status))
                    {
                        writer.WriteAttributeString("status", status);
                    }

                    if (!string.IsNullOrWhiteSpace(author))
                    {
                        writer.WriteElementString("user", author);
                    }

                    if (!string.IsNullOrWhiteSpace(body))
                    {
                        writer.WriteElementString("body", body);
                    }

                    WriteCreatedDate(writer, creationDate);
                    writer.WriteEndElement();
                }

                if (anyComments)
                {
                    writer.WriteEndElement();
                }
            }
            catch (Exception ex)
            {
                System.Diagnostics.Debug.WriteLine($"Failed to reflect Navisworks comments: {ex.Message}");
            }
        }

        private static void WriteCreatedDate(XmlWriter writer, object? created)
        {
            if (created is not DateTime createdDate)
            {
                return;
            }

            if (createdDate.Year < 1900)
            {
                return;
            }

            writer.WriteStartElement("createddate");
            writer.WriteStartElement("date");
            writer.WriteAttributeString("year", createdDate.Year.ToString(CultureInfo.InvariantCulture));
            writer.WriteAttributeString("month", createdDate.Month.ToString(CultureInfo.InvariantCulture));
            writer.WriteAttributeString("day", createdDate.Day.ToString(CultureInfo.InvariantCulture));
            writer.WriteEndElement();
            writer.WriteEndElement();
        }

        private static int ExportViewpointImages(
            ExportContext context,
            IEnumerable<IReadOnlyList<string?>> rows,
            ProgressReporter progress,
            int completedSteps)
        {
            if (context.ViewSequence.Count == 0)
            {
                context.Log.Warn("No viewpoints discovered while attempting to export images.");
                return completedSteps;
            }

            Directory.CreateDirectory(context.ImagesDirectory);

            var log = context.Log;
            var imageAssignments = new Dictionary<Guid, string>();
            var guidIndex = -1;
            var imageIndex = -1;
            var headerProcessed = false;

            foreach (var row in rows)
            {
                if (!headerProcessed)
                {
                    for (var i = 0; i < row.Count; i++)
                    {
                        var header = row[i];
                        if (string.Equals(header, "GUID", StringComparison.OrdinalIgnoreCase))
                        {
                            guidIndex = i;
                        }
                        else if (string.Equals(header, "Image", StringComparison.OrdinalIgnoreCase))
                        {
                            imageIndex = i;
                        }
                    }

                    headerProcessed = true;
                    continue;
                }

                if (guidIndex == -1 || imageIndex == -1)
                {
                    continue;
                }

<<<<<<< HEAD
                var guidValue = row.Count > guidIndex ? row[guidIndex] : null;
                var imageValue = row.Count > imageIndex ? row[imageIndex] : null;

                if (Guid.TryParse(guidValue, out var guid) && !string.IsNullOrEmpty(imageValue))
                {
                    var normalizedPath = imageValue.Replace('/', Path.DirectorySeparatorChar);
                    log.Info($"Row mapped viewpoint {guid} to image '{normalizedPath}'.");

                    if (!imageAssignments.ContainsKey(guid))
                    {
                        imageAssignments.Add(guid, normalizedPath);
                    }
                    else
                    {
                        log.Warn($"Duplicate image mapping for viewpoint {guid} ignored (existing: '{imageAssignments[guid]}', incoming: '{normalizedPath}').");
                    }
=======
                var normalizedPath = imagePath!.Trim();
                if (normalizedPath.Length == 0)
                {
                    continue;
                }

                if (!imageAssignments.ContainsKey(guid))
                {
                    imageAssignments.Add(guid, normalizedPath);
>>>>>>> 49f8fcf9
                }
            }

            var totalViewpoints = context.ViewSequence.Count;
            log.Info($"Preparing to render {totalViewpoints} viewpoints.");

            var index = 0;
            foreach (var viewpoint in context.ViewSequence)
            {
                if (!imageAssignments.TryGetValue(viewpoint.Guid, out var imageFile))
                {
                    log.Warn($"No image assignment found for viewpoint {viewpoint.Guid}; skipping.");
                    continue;
                }

                var targetPath = Path.Combine(context.ImagesDirectory, imageFile);
                var targetDirectory = Path.GetDirectoryName(targetPath);
                if (!string.IsNullOrEmpty(targetDirectory))
                {
                    Directory.CreateDirectory(targetDirectory);
                }

<<<<<<< HEAD
                var displayName = viewpoint.DisplayName ?? viewpoint.Guid.ToString();
                var progressMessage = $"Rendering {displayName} ({index + 1}/{totalViewpoints})";
                progress.Report(completedSteps, progressMessage + "...");
                log.Info($"Rendering viewpoint '{displayName}' to '{targetPath}'.");

                var rendered = TryRenderViewpointImage(context.Document, viewpoint, targetPath, new Size(800, 450), log);
                if (!rendered)
                {
                    rendered = TryGenerateThumbnail(viewpoint, targetPath, new Size(800, 450), log);
                    if (rendered && !File.Exists(targetPath))
                    {
                        log.Warn($"Thumbnail generation reported success but file not found at {targetPath}.");
                        rendered = false;
                    }
                }

                completedSteps++;
                index++;

                if (!rendered)
                {
                    var failureMessage = $"No renderer succeeded for viewpoint {displayName} (GUID={viewpoint.Guid}).";
                    log.Warn(failureMessage);
                    progress.Report(completedSteps, failureMessage);
                }
                else
                {
                    var successMessage = $"Saved viewpoint '{displayName}' to '{targetPath}'.";
                    log.Info(successMessage);
                    progress.Report(completedSteps, successMessage);
                }
            }

            return completedSteps;
        }

        private static bool TryRenderViewpointImage(Document document, SavedViewpoint viewpoint, string targetPath, Size size, ExportLog log)
        {
            try
            {
                if (!TryApplyViewpoint(document, viewpoint, log))
                {
                    log.Warn($"Viewpoint {viewpoint.Guid} could not be fully applied; attempting render with current view state.");
                }

                var activeViewProperty = document.GetType().GetProperty("ActiveView");
                var activeView = activeViewProperty?.GetValue(document);
                if (activeView == null)
                {
                    log.Warn("ActiveView property not available on document.");
                    return false;
                }

                var viewType = activeView.GetType();

                log.Info("Attempting RenderToImage(string, int, int) via reflection.");
                if (TryInvokeViewToFile(activeView, viewType, "RenderToImage", targetPath, size, log))
                {
                    log.Info("RenderToImage(string, int, int) succeeded.");
                    return true;
                }

                log.Info("Attempting SaveToImage(string, int, int) via reflection.");
                if (TryInvokeViewToFile(activeView, viewType, "SaveToImage", targetPath, size, log))
                {
                    log.Info("SaveToImage(string, int, int) succeeded.");
                    return true;
                }

                log.Info("Attempting RenderToImage overloads with style parameter.");
                if (TryInvokeViewWithStyle(activeView, viewType, "RenderToImage", targetPath, size, log))
                {
                    log.Info("RenderToImage(style, string, int, int) succeeded.");
                    return true;
                }

                log.Info("Attempting SaveToImage overloads with style parameter.");
                if (TryInvokeViewWithStyle(activeView, viewType, "SaveToImage", targetPath, size, log))
                {
                    log.Info("SaveToImage(style, string, int, int) succeeded.");
                    return true;
                }

                log.Info("Attempting GenerateImage methods.");
                if (TryGenerateImage(activeView, viewType, targetPath, size, log))
                {
                    log.Info("GenerateImage methods produced an image.");
                    return true;
                }
            }
            catch (Exception ex)
            {
                log.Error($"Failed to render viewpoint image for {viewpoint.DisplayName}: {ex}");
            }

            return false;
        }

        private static bool TryApplyViewpoint(Document document, SavedViewpoint viewpoint, ExportLog log)
        {
            try
            {
                var applied = false;
                var savedViewpoints = document.SavedViewpoints;
                if (savedViewpoints != null)
                {
                    var currentProp = savedViewpoints.GetType().GetProperty("CurrentSavedViewpoint");
                    if (currentProp != null && currentProp.CanWrite)
                    {
                        currentProp.SetValue(savedViewpoints, viewpoint);
                        applied = true;
                        log.Info($"Set CurrentSavedViewpoint to {viewpoint.DisplayName ?? viewpoint.Guid.ToString()}.");
                    }
                }

                var applyMethod = viewpoint.GetType().GetMethod("ApplyToDocument", new[] { typeof(Document) });
                if (applyMethod != null)
                {
                    applyMethod.Invoke(viewpoint, new object[] { document });
                    applied = true;
                    log.Info("Invoked ApplyToDocument on SavedViewpoint.");
                }

                var viewpointProperty = viewpoint.GetType().GetProperty("Viewpoint");
                var navisViewpoint = viewpointProperty?.GetValue(viewpoint);
                if (navisViewpoint != null)
                {
                    var documentType = document.GetType();
                    var currentViewpointProperty = documentType.GetProperty("CurrentViewpoint");
                    if (currentViewpointProperty != null && currentViewpointProperty.CanWrite)
                    {
                        currentViewpointProperty.SetValue(document, navisViewpoint);
                        applied = true;
                        log.Info("Updated Document.CurrentViewpoint via reflection.");
                    }
                }

                return applied;
            }
            catch (Exception ex)
            {
                log.Error($"Failed to apply viewpoint {viewpoint.DisplayName}: {ex}");
            }

            return false;
        }

        private static bool TryGenerateThumbnail(SavedViewpoint viewpoint, string targetPath, Size size, ExportLog log)
=======
                var rendered = TryRenderViewpointImage(context.Document, viewpoint, targetPath, new Size(800, 450));
                if (!rendered)
                {
                    rendered = TryGenerateThumbnail(viewpoint, targetPath, new Size(800, 450));
                    if (rendered && !File.Exists(targetPath))
                    {
                        Debug.WriteLine($"Thumbnail generation reported success but file not found at {targetPath}.");
                        rendered = false;
                    }
                }

                if (!rendered)
                {
                    Debug.WriteLine($"No renderer succeeded for viewpoint {viewpoint.DisplayName} (GUID={viewpoint.Guid}).");
                }
            }
        }

        private static bool TryRenderViewpointImage(Document document, SavedViewpoint viewpoint, string targetPath, Size size)
        {
            try
            {
                TryApplyViewpoint(document, viewpoint);

                var activeViewProperty = document.GetType().GetProperty("ActiveView");
                var activeView = activeViewProperty?.GetValue(document);
                if (activeView == null)
                {
                    return false;
                }

                var viewType = activeView.GetType();

                if (TryInvokeViewToFile(activeView, viewType, "RenderToImage", targetPath, size))
                {
                    return true;
                }

                if (TryInvokeViewToFile(activeView, viewType, "SaveToImage", targetPath, size))
                {
                    return true;
                }

                if (TryInvokeViewWithStyle(activeView, viewType, "RenderToImage", targetPath, size))
                {
                    return true;
                }

                if (TryInvokeViewWithStyle(activeView, viewType, "SaveToImage", targetPath, size))
                {
                    return true;
                }

                if (TryGenerateImage(activeView, viewType, targetPath, size))
                {
                    return true;
                }
            }
            catch (Exception ex)
            {
                Debug.WriteLine($"Failed to render viewpoint image for {viewpoint.DisplayName}: {ex.Message}");
            }

            return false;
        }

        private static bool TryApplyViewpoint(Document document, SavedViewpoint viewpoint)
        {
            try
            {
                var applied = false;
                var savedViewpoints = document.SavedViewpoints;
                if (savedViewpoints != null)
                {
                    var currentProp = savedViewpoints.GetType().GetProperty("CurrentSavedViewpoint");
                    if (currentProp != null && currentProp.CanWrite)
                    {
                        currentProp.SetValue(savedViewpoints, viewpoint);
                        applied = true;
                    }
                }

                var applyMethod = viewpoint.GetType().GetMethod("ApplyToDocument", new[] { typeof(Document) });
                if (applyMethod != null)
                {
                    applyMethod.Invoke(viewpoint, new object[] { document });
                    applied = true;
                }

                var viewpointProperty = viewpoint.GetType().GetProperty("Viewpoint");
                var navisViewpoint = viewpointProperty?.GetValue(viewpoint);
                if (navisViewpoint != null)
                {
                    var documentType = document.GetType();
                    var currentViewpointProperty = documentType.GetProperty("CurrentViewpoint");
                    if (currentViewpointProperty != null && currentViewpointProperty.CanWrite)
                    {
                        currentViewpointProperty.SetValue(document, navisViewpoint);
                        applied = true;
                    }
                }

                return applied;
            }
            catch (Exception ex)
            {
                Debug.WriteLine($"Failed to apply viewpoint {viewpoint.DisplayName}: {ex.Message}");
            }

            return false;
        }

        private static bool TryGenerateThumbnail(SavedViewpoint viewpoint, string targetPath, Size size)
>>>>>>> 49f8fcf9
        {
            try
            {
                var type = viewpoint.GetType();

                var sizeMethod = type.GetMethod("GenerateThumbnail", new[] { typeof(Size) });
                if (sizeMethod != null)
                {
                    var result = sizeMethod.Invoke(viewpoint, new object[] { size });
<<<<<<< HEAD
                    log.Info("Invoked GenerateThumbnail(Size).");
                    if (TrySaveImageToPath(result, targetPath, log))
=======
                    if (TrySaveImageToPath(result, targetPath))
>>>>>>> 49f8fcf9
                    {
                        return true;
                    }
                }

                var noArgMethod = type.GetMethod("GenerateThumbnail", Type.EmptyTypes);
                if (noArgMethod != null)
                {
                    var result = noArgMethod.Invoke(viewpoint, Array.Empty<object>());
<<<<<<< HEAD
                    log.Info("Invoked GenerateThumbnail().");
                    if (TrySaveImageToPath(result, targetPath, log))
=======
                    if (TrySaveImageToPath(result, targetPath))
>>>>>>> 49f8fcf9
                    {
                        return true;
                    }
                }

                var property = type.GetProperty("Thumbnail");
                if (property != null)
                {
                    var value = property.GetValue(viewpoint);
<<<<<<< HEAD
                    log.Info("Attempting to save Thumbnail property value.");
                    if (TrySaveImageToPath(value, targetPath, log))
=======
                    if (TrySaveImageToPath(value, targetPath))
>>>>>>> 49f8fcf9
                    {
                        return true;
                    }
                }
            }
            catch (Exception ex)
            {
<<<<<<< HEAD
                log.Error($"Unable to create thumbnail for viewpoint {viewpoint.DisplayName}: {ex}");
=======
                Debug.WriteLine($"Unable to create thumbnail for viewpoint {viewpoint.DisplayName}: {ex.Message}");
>>>>>>> 49f8fcf9
            }

            return false;
        }

<<<<<<< HEAD
        private static bool TryInvokeViewToFile(object activeView, Type viewType, string methodName, string targetPath, Size size, ExportLog log)
=======
        private static bool TryInvokeViewToFile(object activeView, Type viewType, string methodName, string targetPath, Size size)
>>>>>>> 49f8fcf9
        {
            var method = viewType.GetMethod(methodName, new[] { typeof(string), typeof(int), typeof(int) });
            if (method == null)
            {
<<<<<<< HEAD
                log.Info($"Method {methodName}(string, int, int) not found on {viewType.FullName}.");
=======
>>>>>>> 49f8fcf9
                return false;
            }

            method.Invoke(activeView, new object[] { targetPath, size.Width, size.Height });
<<<<<<< HEAD
            var created = File.Exists(targetPath);
            if (!created)
            {
                log.Warn($"{methodName}(string, int, int) did not create a file at {targetPath}.");
            }

            return created;
        }

        private static bool TryInvokeViewWithStyle(object activeView, Type viewType, string methodName, string targetPath, Size size, ExportLog log)
=======
            return File.Exists(targetPath);
        }

        private static bool TryInvokeViewWithStyle(object activeView, Type viewType, string methodName, string targetPath, Size size)
>>>>>>> 49f8fcf9
        {
            foreach (var method in viewType.GetMethods().Where(m => m.Name == methodName))
            {
                var parameters = method.GetParameters();
                if (parameters.Length != 4)
                {
                    continue;
                }

                if (parameters[0].ParameterType != typeof(string) ||
                    parameters[2].ParameterType != typeof(int) ||
                    parameters[3].ParameterType != typeof(int))
                {
                    continue;
                }

                var styleValue = ResolveEnumValue(parameters[1].ParameterType, new[] { "Raster", "Standard", "Smooth", "HighQuality" });
                if (styleValue == null)
                {
                    if (parameters[1].ParameterType.IsValueType)
                    {
                        styleValue = Activator.CreateInstance(parameters[1].ParameterType);
                    }
                    else
                    {
                        continue;
                    }
                }

<<<<<<< HEAD
                log.Info($"Invoking {method.Name}(string, {parameters[1].ParameterType.Name}, int, int) with style {styleValue}.");
=======
>>>>>>> 49f8fcf9
                method.Invoke(activeView, new[] { targetPath, styleValue, size.Width, size.Height });
                if (File.Exists(targetPath))
                {
                    return true;
                }
            }

            return false;
        }

<<<<<<< HEAD
        private static bool TryGenerateImage(object activeView, Type viewType, string targetPath, Size size, ExportLog log)
=======
        private static bool TryGenerateImage(object activeView, Type viewType, string targetPath, Size size)
>>>>>>> 49f8fcf9
        {
            foreach (var method in viewType.GetMethods().Where(m => m.Name == "GenerateImage"))
            {
                var parameters = method.GetParameters();
                object? result = null;

                if (parameters.Length == 2 &&
                    parameters[0].ParameterType == typeof(int) &&
                    parameters[1].ParameterType == typeof(int))
                {
<<<<<<< HEAD
                    log.Info("Invoking GenerateImage(int width, int height).");
=======
>>>>>>> 49f8fcf9
                    result = method.Invoke(activeView, new object[] { size.Width, size.Height });
                }
                else if (parameters.Length == 3 &&
                         parameters[1].ParameterType == typeof(int) &&
                         parameters[2].ParameterType == typeof(int))
                {
                    var styleValue = ResolveEnumValue(parameters[0].ParameterType, new[] { "Raster", "Standard", "Smooth", "HighQuality" });
                    if (styleValue == null)
                    {
                        if (parameters[0].ParameterType.IsValueType)
                        {
                            styleValue = Activator.CreateInstance(parameters[0].ParameterType);
                        }
                        else
                        {
                            continue;
                        }
                    }

<<<<<<< HEAD
                    log.Info($"Invoking GenerateImage({parameters[0].ParameterType.Name} style, int width, int height) with style {styleValue}.");
                    result = method.Invoke(activeView, new[] { styleValue, size.Width, size.Height });
                }

                if (TrySaveImageToPath(result, targetPath, log))
=======
                    result = method.Invoke(activeView, new[] { styleValue, size.Width, size.Height });
                }

                if (TrySaveImageToPath(result, targetPath))
>>>>>>> 49f8fcf9
                {
                    return true;
                }
            }

            return false;
        }

<<<<<<< HEAD
        private static bool TrySaveImageToPath(object? imageObject, string targetPath, ExportLog log)
        {
            if (imageObject == null)
            {
                log.Warn("Image object was null; nothing to save.");
=======
        private static bool TrySaveImageToPath(object? imageObject, string targetPath)
        {
            if (imageObject == null)
            {
>>>>>>> 49f8fcf9
                return false;
            }

            if (imageObject is Bitmap bitmap)
            {
                using (bitmap)
                {
                    bitmap.Save(targetPath, System.Drawing.Imaging.ImageFormat.Jpeg);
                }

<<<<<<< HEAD
                log.Info($"Saved System.Drawing.Bitmap to {targetPath}.");
=======
>>>>>>> 49f8fcf9
                return File.Exists(targetPath);
            }

            var disposable = imageObject as IDisposable;
            try
            {
<<<<<<< HEAD
                if (TrySaveViaReflection(imageObject, targetPath, log))
=======
                if (TrySaveViaReflection(imageObject, targetPath))
>>>>>>> 49f8fcf9
                {
                    return true;
                }

                var toBitmapMethod = imageObject.GetType().GetMethod("ToBitmap", Type.EmptyTypes);
                if (toBitmapMethod?.Invoke(imageObject, Array.Empty<object>()) is Bitmap converted)
                {
                    using (converted)
                    {
                        converted.Save(targetPath, System.Drawing.Imaging.ImageFormat.Jpeg);
                    }

<<<<<<< HEAD
                    log.Info($"Converted {imageObject.GetType().FullName} to Bitmap and saved to {targetPath}.");
=======
>>>>>>> 49f8fcf9
                    return File.Exists(targetPath);
                }
            }
            finally
            {
                disposable?.Dispose();
            }

            return false;
        }

<<<<<<< HEAD
        private static bool TrySaveViaReflection(object imageObject, string targetPath, ExportLog log)
=======
        private static bool TrySaveViaReflection(object imageObject, string targetPath)
>>>>>>> 49f8fcf9
        {
            var type = imageObject.GetType();

            var saveString = type.GetMethod("Save", new[] { typeof(string) });
            if (saveString != null)
            {
                saveString.Invoke(imageObject, new object[] { targetPath });
                if (File.Exists(targetPath))
                {
<<<<<<< HEAD
                    log.Info($"Saved {type.FullName} via Save(string) to {targetPath}.");
                    return true;
                }
                log.Warn($"Save(string) on {type.FullName} did not create {targetPath}.");
=======
                    return true;
                }
>>>>>>> 49f8fcf9
            }

            foreach (var method in type.GetMethods().Where(m => m.Name == "Save"))
            {
                var parameters = method.GetParameters();
                if (parameters.Length != 2 || parameters[0].ParameterType != typeof(string))
                {
                    continue;
                }

                var formatValue = ResolveEnumValue(parameters[1].ParameterType, new[] { "Jpeg", "JPEG", "Jpg" });
                if (formatValue == null)
                {
                    if (parameters[1].ParameterType.IsValueType)
                    {
                        formatValue = Activator.CreateInstance(parameters[1].ParameterType);
                    }
                    else
                    {
                        continue;
                    }
                }

                method.Invoke(imageObject, new[] { targetPath, formatValue });
                if (File.Exists(targetPath))
                {
<<<<<<< HEAD
                    log.Info($"Saved {type.FullName} via Save(string, {parameters[1].ParameterType.Name}) to {targetPath}.");
                    return true;
                }
                log.Warn($"Save(string, {parameters[1].ParameterType.Name}) on {type.FullName} did not create {targetPath}.");
=======
                    return true;
                }
>>>>>>> 49f8fcf9
            }

            var writeToFile = type.GetMethod("WriteToFile", new[] { typeof(string) });
            if (writeToFile != null)
            {
                writeToFile.Invoke(imageObject, new object[] { targetPath });
<<<<<<< HEAD
                var created = File.Exists(targetPath);
                if (created)
                {
                    log.Info($"Saved {type.FullName} via WriteToFile(string) to {targetPath}.");
                }
                else
                {
                    log.Warn($"WriteToFile(string) on {type.FullName} did not create {targetPath}.");
                }

                return created;
=======
                return File.Exists(targetPath);
>>>>>>> 49f8fcf9
            }

            return false;
        }

        private static object? ResolveEnumValue(Type enumType, IReadOnlyList<string> preferredNames)
        {
            if (!enumType.IsEnum)
            {
                return null;
            }

            var names = Enum.GetNames(enumType);
            foreach (var preferred in preferredNames)
            {
                var match = names.FirstOrDefault(n => string.Equals(n, preferred, StringComparison.OrdinalIgnoreCase));
                if (match != null)
                {
                    return Enum.Parse(enumType, match);
                }
            }

            return names.Length > 0 ? Enum.Parse(enumType, names[0]) : null;
        }
        }
}<|MERGE_RESOLUTION|>--- conflicted
+++ resolved
@@ -368,8 +368,6 @@
                 {
                     continue;
                 }
-
-<<<<<<< HEAD
                 var guidValue = row.Count > guidIndex ? row[guidIndex] : null;
                 var imageValue = row.Count > imageIndex ? row[imageIndex] : null;
 
@@ -386,17 +384,6 @@
                     {
                         log.Warn($"Duplicate image mapping for viewpoint {guid} ignored (existing: '{imageAssignments[guid]}', incoming: '{normalizedPath}').");
                     }
-=======
-                var normalizedPath = imagePath!.Trim();
-                if (normalizedPath.Length == 0)
-                {
-                    continue;
-                }
-
-                if (!imageAssignments.ContainsKey(guid))
-                {
-                    imageAssignments.Add(guid, normalizedPath);
->>>>>>> 49f8fcf9
                 }
             }
 
@@ -418,8 +405,6 @@
                 {
                     Directory.CreateDirectory(targetDirectory);
                 }
-
-<<<<<<< HEAD
                 var displayName = viewpoint.DisplayName ?? viewpoint.Guid.ToString();
                 var progressMessage = $"Rendering {displayName} ({index + 1}/{totalViewpoints})";
                 progress.Report(completedSteps, progressMessage + "...");
@@ -568,121 +553,6 @@
         }
 
         private static bool TryGenerateThumbnail(SavedViewpoint viewpoint, string targetPath, Size size, ExportLog log)
-=======
-                var rendered = TryRenderViewpointImage(context.Document, viewpoint, targetPath, new Size(800, 450));
-                if (!rendered)
-                {
-                    rendered = TryGenerateThumbnail(viewpoint, targetPath, new Size(800, 450));
-                    if (rendered && !File.Exists(targetPath))
-                    {
-                        Debug.WriteLine($"Thumbnail generation reported success but file not found at {targetPath}.");
-                        rendered = false;
-                    }
-                }
-
-                if (!rendered)
-                {
-                    Debug.WriteLine($"No renderer succeeded for viewpoint {viewpoint.DisplayName} (GUID={viewpoint.Guid}).");
-                }
-            }
-        }
-
-        private static bool TryRenderViewpointImage(Document document, SavedViewpoint viewpoint, string targetPath, Size size)
-        {
-            try
-            {
-                TryApplyViewpoint(document, viewpoint);
-
-                var activeViewProperty = document.GetType().GetProperty("ActiveView");
-                var activeView = activeViewProperty?.GetValue(document);
-                if (activeView == null)
-                {
-                    return false;
-                }
-
-                var viewType = activeView.GetType();
-
-                if (TryInvokeViewToFile(activeView, viewType, "RenderToImage", targetPath, size))
-                {
-                    return true;
-                }
-
-                if (TryInvokeViewToFile(activeView, viewType, "SaveToImage", targetPath, size))
-                {
-                    return true;
-                }
-
-                if (TryInvokeViewWithStyle(activeView, viewType, "RenderToImage", targetPath, size))
-                {
-                    return true;
-                }
-
-                if (TryInvokeViewWithStyle(activeView, viewType, "SaveToImage", targetPath, size))
-                {
-                    return true;
-                }
-
-                if (TryGenerateImage(activeView, viewType, targetPath, size))
-                {
-                    return true;
-                }
-            }
-            catch (Exception ex)
-            {
-                Debug.WriteLine($"Failed to render viewpoint image for {viewpoint.DisplayName}: {ex.Message}");
-            }
-
-            return false;
-        }
-
-        private static bool TryApplyViewpoint(Document document, SavedViewpoint viewpoint)
-        {
-            try
-            {
-                var applied = false;
-                var savedViewpoints = document.SavedViewpoints;
-                if (savedViewpoints != null)
-                {
-                    var currentProp = savedViewpoints.GetType().GetProperty("CurrentSavedViewpoint");
-                    if (currentProp != null && currentProp.CanWrite)
-                    {
-                        currentProp.SetValue(savedViewpoints, viewpoint);
-                        applied = true;
-                    }
-                }
-
-                var applyMethod = viewpoint.GetType().GetMethod("ApplyToDocument", new[] { typeof(Document) });
-                if (applyMethod != null)
-                {
-                    applyMethod.Invoke(viewpoint, new object[] { document });
-                    applied = true;
-                }
-
-                var viewpointProperty = viewpoint.GetType().GetProperty("Viewpoint");
-                var navisViewpoint = viewpointProperty?.GetValue(viewpoint);
-                if (navisViewpoint != null)
-                {
-                    var documentType = document.GetType();
-                    var currentViewpointProperty = documentType.GetProperty("CurrentViewpoint");
-                    if (currentViewpointProperty != null && currentViewpointProperty.CanWrite)
-                    {
-                        currentViewpointProperty.SetValue(document, navisViewpoint);
-                        applied = true;
-                    }
-                }
-
-                return applied;
-            }
-            catch (Exception ex)
-            {
-                Debug.WriteLine($"Failed to apply viewpoint {viewpoint.DisplayName}: {ex.Message}");
-            }
-
-            return false;
-        }
-
-        private static bool TryGenerateThumbnail(SavedViewpoint viewpoint, string targetPath, Size size)
->>>>>>> 49f8fcf9
         {
             try
             {
@@ -692,12 +562,8 @@
                 if (sizeMethod != null)
                 {
                     var result = sizeMethod.Invoke(viewpoint, new object[] { size });
-<<<<<<< HEAD
                     log.Info("Invoked GenerateThumbnail(Size).");
                     if (TrySaveImageToPath(result, targetPath, log))
-=======
-                    if (TrySaveImageToPath(result, targetPath))
->>>>>>> 49f8fcf9
                     {
                         return true;
                     }
@@ -707,12 +573,8 @@
                 if (noArgMethod != null)
                 {
                     var result = noArgMethod.Invoke(viewpoint, Array.Empty<object>());
-<<<<<<< HEAD
                     log.Info("Invoked GenerateThumbnail().");
                     if (TrySaveImageToPath(result, targetPath, log))
-=======
-                    if (TrySaveImageToPath(result, targetPath))
->>>>>>> 49f8fcf9
                     {
                         return true;
                     }
@@ -722,12 +584,8 @@
                 if (property != null)
                 {
                     var value = property.GetValue(viewpoint);
-<<<<<<< HEAD
                     log.Info("Attempting to save Thumbnail property value.");
                     if (TrySaveImageToPath(value, targetPath, log))
-=======
-                    if (TrySaveImageToPath(value, targetPath))
->>>>>>> 49f8fcf9
                     {
                         return true;
                     }
@@ -735,34 +593,21 @@
             }
             catch (Exception ex)
             {
-<<<<<<< HEAD
                 log.Error($"Unable to create thumbnail for viewpoint {viewpoint.DisplayName}: {ex}");
-=======
-                Debug.WriteLine($"Unable to create thumbnail for viewpoint {viewpoint.DisplayName}: {ex.Message}");
->>>>>>> 49f8fcf9
             }
 
             return false;
         }
-
-<<<<<<< HEAD
         private static bool TryInvokeViewToFile(object activeView, Type viewType, string methodName, string targetPath, Size size, ExportLog log)
-=======
-        private static bool TryInvokeViewToFile(object activeView, Type viewType, string methodName, string targetPath, Size size)
->>>>>>> 49f8fcf9
         {
             var method = viewType.GetMethod(methodName, new[] { typeof(string), typeof(int), typeof(int) });
             if (method == null)
             {
-<<<<<<< HEAD
                 log.Info($"Method {methodName}(string, int, int) not found on {viewType.FullName}.");
-=======
->>>>>>> 49f8fcf9
                 return false;
             }
 
             method.Invoke(activeView, new object[] { targetPath, size.Width, size.Height });
-<<<<<<< HEAD
             var created = File.Exists(targetPath);
             if (!created)
             {
@@ -773,12 +618,6 @@
         }
 
         private static bool TryInvokeViewWithStyle(object activeView, Type viewType, string methodName, string targetPath, Size size, ExportLog log)
-=======
-            return File.Exists(targetPath);
-        }
-
-        private static bool TryInvokeViewWithStyle(object activeView, Type viewType, string methodName, string targetPath, Size size)
->>>>>>> 49f8fcf9
         {
             foreach (var method in viewType.GetMethods().Where(m => m.Name == methodName))
             {
@@ -807,11 +646,7 @@
                         continue;
                     }
                 }
-
-<<<<<<< HEAD
                 log.Info($"Invoking {method.Name}(string, {parameters[1].ParameterType.Name}, int, int) with style {styleValue}.");
-=======
->>>>>>> 49f8fcf9
                 method.Invoke(activeView, new[] { targetPath, styleValue, size.Width, size.Height });
                 if (File.Exists(targetPath))
                 {
@@ -821,12 +656,7 @@
 
             return false;
         }
-
-<<<<<<< HEAD
         private static bool TryGenerateImage(object activeView, Type viewType, string targetPath, Size size, ExportLog log)
-=======
-        private static bool TryGenerateImage(object activeView, Type viewType, string targetPath, Size size)
->>>>>>> 49f8fcf9
         {
             foreach (var method in viewType.GetMethods().Where(m => m.Name == "GenerateImage"))
             {
@@ -837,10 +667,7 @@
                     parameters[0].ParameterType == typeof(int) &&
                     parameters[1].ParameterType == typeof(int))
                 {
-<<<<<<< HEAD
                     log.Info("Invoking GenerateImage(int width, int height).");
-=======
->>>>>>> 49f8fcf9
                     result = method.Invoke(activeView, new object[] { size.Width, size.Height });
                 }
                 else if (parameters.Length == 3 &&
@@ -860,18 +687,11 @@
                         }
                     }
 
-<<<<<<< HEAD
                     log.Info($"Invoking GenerateImage({parameters[0].ParameterType.Name} style, int width, int height) with style {styleValue}.");
                     result = method.Invoke(activeView, new[] { styleValue, size.Width, size.Height });
                 }
 
                 if (TrySaveImageToPath(result, targetPath, log))
-=======
-                    result = method.Invoke(activeView, new[] { styleValue, size.Width, size.Height });
-                }
-
-                if (TrySaveImageToPath(result, targetPath))
->>>>>>> 49f8fcf9
                 {
                     return true;
                 }
@@ -880,18 +700,11 @@
             return false;
         }
 
-<<<<<<< HEAD
         private static bool TrySaveImageToPath(object? imageObject, string targetPath, ExportLog log)
         {
             if (imageObject == null)
             {
                 log.Warn("Image object was null; nothing to save.");
-=======
-        private static bool TrySaveImageToPath(object? imageObject, string targetPath)
-        {
-            if (imageObject == null)
-            {
->>>>>>> 49f8fcf9
                 return false;
             }
 
@@ -901,22 +714,14 @@
                 {
                     bitmap.Save(targetPath, System.Drawing.Imaging.ImageFormat.Jpeg);
                 }
-
-<<<<<<< HEAD
                 log.Info($"Saved System.Drawing.Bitmap to {targetPath}.");
-=======
->>>>>>> 49f8fcf9
                 return File.Exists(targetPath);
             }
 
             var disposable = imageObject as IDisposable;
             try
             {
-<<<<<<< HEAD
                 if (TrySaveViaReflection(imageObject, targetPath, log))
-=======
-                if (TrySaveViaReflection(imageObject, targetPath))
->>>>>>> 49f8fcf9
                 {
                     return true;
                 }
@@ -929,10 +734,7 @@
                         converted.Save(targetPath, System.Drawing.Imaging.ImageFormat.Jpeg);
                     }
 
-<<<<<<< HEAD
                     log.Info($"Converted {imageObject.GetType().FullName} to Bitmap and saved to {targetPath}.");
-=======
->>>>>>> 49f8fcf9
                     return File.Exists(targetPath);
                 }
             }
@@ -944,11 +746,7 @@
             return false;
         }
 
-<<<<<<< HEAD
         private static bool TrySaveViaReflection(object imageObject, string targetPath, ExportLog log)
-=======
-        private static bool TrySaveViaReflection(object imageObject, string targetPath)
->>>>>>> 49f8fcf9
         {
             var type = imageObject.GetType();
 
@@ -958,15 +756,10 @@
                 saveString.Invoke(imageObject, new object[] { targetPath });
                 if (File.Exists(targetPath))
                 {
-<<<<<<< HEAD
                     log.Info($"Saved {type.FullName} via Save(string) to {targetPath}.");
                     return true;
                 }
                 log.Warn($"Save(string) on {type.FullName} did not create {targetPath}.");
-=======
-                    return true;
-                }
->>>>>>> 49f8fcf9
             }
 
             foreach (var method in type.GetMethods().Where(m => m.Name == "Save"))
@@ -993,22 +786,16 @@
                 method.Invoke(imageObject, new[] { targetPath, formatValue });
                 if (File.Exists(targetPath))
                 {
-<<<<<<< HEAD
                     log.Info($"Saved {type.FullName} via Save(string, {parameters[1].ParameterType.Name}) to {targetPath}.");
                     return true;
                 }
                 log.Warn($"Save(string, {parameters[1].ParameterType.Name}) on {type.FullName} did not create {targetPath}.");
-=======
-                    return true;
-                }
->>>>>>> 49f8fcf9
             }
 
             var writeToFile = type.GetMethod("WriteToFile", new[] { typeof(string) });
             if (writeToFile != null)
             {
                 writeToFile.Invoke(imageObject, new object[] { targetPath });
-<<<<<<< HEAD
                 var created = File.Exists(targetPath);
                 if (created)
                 {
@@ -1020,9 +807,7 @@
                 }
 
                 return created;
-=======
-                return File.Exists(targetPath);
->>>>>>> 49f8fcf9
+
             }
 
             return false;
